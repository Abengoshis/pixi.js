/**
 * @author Mat Groves http://matgroves.com/ @Doormat23
 */

/**
 A RenderTexture is a special texture that allows any pixi displayObject to be rendered to it.

 __Hint__: All DisplayObjects (exmpl. Sprites) that render on RenderTexture should be preloaded.
 Otherwise black rectangles will be drawn instead.

 RenderTexture takes snapshot of DisplayObject passed to render method. If DisplayObject is passed to render method, position and rotation of it will be ignored. For example:

    var renderTexture = new PIXI.RenderTexture(800, 600);
    var sprite = PIXI.Sprite.fromImage("spinObj_01.png");
    sprite.position.x = 800/2;
    sprite.position.y = 600/2;
    sprite.anchor.x = 0.5;
    sprite.anchor.y = 0.5;
    renderTexture.render(sprite);

 Sprite in this case will be rendered to 0,0 position. To render this sprite at center DisplayObjectContainer should be used:

    var doc = new PIXI.DisplayObjectContainer();
    doc.addChild(sprite);
    renderTexture.render(doc);  // Renders to center of renderTexture

 * @class RenderTexture
 * @extends Texture
 * @constructor
 * @param width {Number} The width of the render texture
 * @param height {Number} The height of the render texture
 */
PIXI.RenderTexture = function(width, height, renderer)
{
    PIXI.EventTarget.call( this );

    /**
     * The with of the render texture
     *
     * @property width
     * @type Number
     */
    this.width = width || 100;
    /**
     * The height of the render texture
     *
     * @property height
     * @type Number
     */
    this.height = height || 100;

    /**
     * The framing rectangle of the render texture
     *
     * @property frame
     * @type Rectangle
     */
    this.frame = new PIXI.Rectangle(0, 0, this.width, this.height);

    /**
     * The base texture object that this texture uses
     *
     * @property baseTexture
     * @type BaseTexture
     */
    this.baseTexture = new PIXI.BaseTexture();
    this.baseTexture.width = this.width;
    this.baseTexture.height = this.height;
    this.baseTexture._glTextures = [];

    this.baseTexture.hasLoaded = true;

    // each render texture can only belong to one renderer at the moment if its webGL
    this.renderer = renderer || PIXI.defaultRenderer;

    if(this.renderer.type === PIXI.WEBGL_RENDERER)
    {
        var gl = this.renderer.gl;

        this.textureBuffer = new PIXI.FilterTexture(gl, this.width, this.height);
        this.baseTexture._glTextures[gl.id] =  this.textureBuffer.texture;

        this.render = this.renderWebGL;
        this.projection = new PIXI.Point(this.width/2 , -this.height/2);
    }
    else
    {
        this.render = this.renderCanvas;
        this.textureBuffer = new PIXI.CanvasBuffer(this.width, this.height);
        this.baseTexture.source = this.textureBuffer.canvas;
    }

    PIXI.Texture.frameUpdates.push(this);


};

PIXI.RenderTexture.prototype = Object.create(PIXI.Texture.prototype);
PIXI.RenderTexture.prototype.constructor = PIXI.RenderTexture;

PIXI.RenderTexture.prototype.resize = function(width, height)
{
    this.width = width;
    this.height = height;

    this.frame.width = this.width;
    this.frame.height = this.height;

    if(this.renderer.type === PIXI.WEBGL_RENDERER)
    {
        this.projection.x = this.width / 2;
        this.projection.y = -this.height / 2;

        var gl = this.renderer.gl;
        gl.bindTexture(gl.TEXTURE_2D, this.baseTexture._glTextures[gl.id]);
        gl.texImage2D(gl.TEXTURE_2D, 0, gl.RGBA,  this.width,  this.height, 0, gl.RGBA, gl.UNSIGNED_BYTE, null);
    }
    else
    {
        this.textureBuffer.resize(this.width, this.height);
    }

    PIXI.Texture.frameUpdates.push(this);
};

/**
 * This function will draw the display object to the texture.
 *
 * @method renderWebGL
 * @param displayObject {DisplayObject} The display object to render this texture on
 * @param clear {Boolean} If true the texture will be cleared before the displayObject is drawn
 * @private
 */
PIXI.RenderTexture.prototype.renderWebGL = function(displayObject, position, clear)
{
    //TOOD replace position with matrix..
    var gl = this.renderer.gl;

    gl.colorMask(true, true, true, true);

    gl.viewport(0, 0, this.width, this.height);

    gl.bindFramebuffer(gl.FRAMEBUFFER, this.textureBuffer.frameBuffer );

    if(clear)this.textureBuffer.clear();

    // THIS WILL MESS WITH HIT TESTING!
    var children = displayObject.children;

    //TODO -? create a new one??? dont think so!
    var originalWorldTransform = displayObject.worldTransform;
<<<<<<< HEAD
    displayObject.worldTransform = PIXI.RenderTexture.tempMatrix;
=======
    displayObject.worldTransform = PIXI.identityMatrix;//this.identityMatrix;
>>>>>>> be97309b
    // modify to flip...
    displayObject.worldTransform.d = -1;
    displayObject.worldTransform.ty = this.projection.y * -2;

    if(position)
    {
        displayObject.worldTransform.tx = position.x;
        displayObject.worldTransform.ty -= position.y;
    }

    for(var i=0,j=children.length; i<j; i++)
    {
        children[i].updateTransform();
    }

    // update the textures!
    PIXI.WebGLRenderer.updateTextures();

    // 
    this.renderer.renderDisplayObject(displayObject, this.projection, this.textureBuffer.frameBuffer);

    displayObject.worldTransform = originalWorldTransform;
};


/**
 * This function will draw the display object to the texture.
 *
 * @method renderCanvas
 * @param displayObject {DisplayObject} The display object to render this texture on
 * @param clear {Boolean} If true the texture will be cleared before the displayObject is drawn
 * @private
 */
PIXI.RenderTexture.prototype.renderCanvas = function(displayObject, position, clear)
{
    var children = displayObject.children;

<<<<<<< HEAD
    displayObject.worldTransform = PIXI.RenderTexture.tempMatrix;
=======
    var originalWorldTransform = displayObject.worldTransform;
    displayObject.worldTransform = PIXI.identityMatrix;
>>>>>>> be97309b

    if(position)
    {
        displayObject.worldTransform.tx = position.x;
        displayObject.worldTransform.ty = position.y;
    }

    for(var i = 0, j = children.length; i < j; i++)
    {
        children[i].updateTransform();
    }

    if(clear)this.textureBuffer.clear();

    var context = this.textureBuffer.context;

    this.renderer.renderDisplayObject(displayObject, context);

    context.setTransform(1,0,0,1,0,0);
};

<<<<<<< HEAD
PIXI.RenderTexture.tempMatrix = new PIXI.Matrix();
=======
    displayObject.worldTransform = originalWorldTransform;

};
>>>>>>> be97309b
<|MERGE_RESOLUTION|>--- conflicted
+++ resolved
@@ -149,11 +149,7 @@
 
     //TODO -? create a new one??? dont think so!
     var originalWorldTransform = displayObject.worldTransform;
-<<<<<<< HEAD
     displayObject.worldTransform = PIXI.RenderTexture.tempMatrix;
-=======
-    displayObject.worldTransform = PIXI.identityMatrix;//this.identityMatrix;
->>>>>>> be97309b
     // modify to flip...
     displayObject.worldTransform.d = -1;
     displayObject.worldTransform.ty = this.projection.y * -2;
@@ -191,12 +187,9 @@
 {
     var children = displayObject.children;
 
-<<<<<<< HEAD
+    var originalWorldTransform = displayObject.worldTransform;
+
     displayObject.worldTransform = PIXI.RenderTexture.tempMatrix;
-=======
-    var originalWorldTransform = displayObject.worldTransform;
-    displayObject.worldTransform = PIXI.identityMatrix;
->>>>>>> be97309b
 
     if(position)
     {
@@ -216,12 +209,8 @@
     this.renderer.renderDisplayObject(displayObject, context);
 
     context.setTransform(1,0,0,1,0,0);
-};
-
-<<<<<<< HEAD
+
+    displayObject.worldTransform = originalWorldTransform;
+};
+
 PIXI.RenderTexture.tempMatrix = new PIXI.Matrix();
-=======
-    displayObject.worldTransform = originalWorldTransform;
-
-};
->>>>>>> be97309b
