--- conflicted
+++ resolved
@@ -1,10 +1,6 @@
 var ResourceLoader = require('resource-loader'),
     textureParser = require('./textureParser'),
     spritesheetParser = require('./spritesheetParser'),
-<<<<<<< HEAD
-   // spineAtlasParser = require('./spineAtlasParser'),
-=======
->>>>>>> 7afd347b
     bitmapFontParser = require('./bitmapFontParser');
 
 /**
@@ -41,12 +37,7 @@
 Loader.prototype = Object.create(ResourceLoader.prototype);
 Loader.prototype.constructor = Loader;
 
-<<<<<<< HEAD
-    // parse any spine data into a spine object
-    //this.use(spineAtlasParser());
-=======
 module.exports = Loader;
->>>>>>> 7afd347b
 
 Loader._pixiMiddleware = [
     // parse any blob into more usable objects (e.g. Image)
